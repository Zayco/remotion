--- conflicted
+++ resolved
@@ -12,7 +12,6 @@
 	const video = Internals.useVideo();
 	PlayerInternals.usePlayback({loop: true});
 
-<<<<<<< HEAD
 	const {
 		playing,
 		play,
@@ -21,51 +20,6 @@
 		frameForward,
 		isLastFrame,
 	} = PlayerInternals.usePlayer();
-=======
-	const toggle = useCallback(() => {
-		if (!video) {
-			return null;
-		}
-
-		setPlaying((p) => {
-			return !p;
-		});
-	}, [video, setPlaying]);
-
-	const frameBack = useCallback(() => {
-		if (!video) {
-			return null;
-		}
-
-		if (playing) {
-			return;
-		}
-
-		if (frame === 0) {
-			return;
-		}
-
-		setFrame((f) => f - 1);
-	}, [frame, playing, setFrame, video]);
-
-	const isLastFrame = frame === (config?.durationInFrames ?? 1) - 1;
-
-	const frameForward = useCallback(() => {
-		if (!video) {
-			return null;
-		}
-
-		if (playing) {
-			return;
-		}
-
-		if (isLastFrame) {
-			return;
-		}
-
-		setFrame((f) => f + 1);
-	}, [isLastFrame, playing, setFrame, video]);
->>>>>>> 1250927e
 
 	const onKeyPress = useCallback(
 		(e: KeyboardEvent) => {
@@ -109,49 +63,6 @@
 		};
 	}, [onKeyPress]);
 
-<<<<<<< HEAD
-=======
-	const frameRef = useRef(frame);
-	frameRef.current = frame;
-	useEffect(() => {
-		if (!config) {
-			return;
-		}
-
-		if (!playing) {
-			return;
-		}
-
-		let hasBeenStopped = false;
-		let reqAnimFrameCall: number | null = null;
-		const startedTime = performance.now();
-		const startedFrame = frameRef.current;
-
-		const callback = () => {
-			const time = performance.now() - startedTime;
-			const calculatedFrame =
-				(Math.round(time / (1000 / config.fps)) + startedFrame) %
-				config.durationInFrames;
-			if (calculatedFrame !== frameRef.current) {
-				setFrame(calculatedFrame);
-			}
-
-			if (!hasBeenStopped) {
-				reqAnimFrameCall = requestAnimationFrame(callback);
-			}
-		};
-
-		reqAnimFrameCall = requestAnimationFrame(callback);
-
-		return () => {
-			hasBeenStopped = true;
-			if (reqAnimFrameCall !== null) {
-				cancelAnimationFrame(reqAnimFrameCall);
-			}
-		};
-	}, [config, setFrame, playing]);
-
->>>>>>> 1250927e
 	return (
 		<>
 			<ControlButton
