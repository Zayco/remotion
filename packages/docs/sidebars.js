module.exports = {
  someSidebar: [
    {
      type: "category",
      label: "Getting started",
      items: [
        "getting-started",
        "the-fundamentals",
        "animating-properties",
        "reusability",
        "timeline",
        "render",
      ],
    },
    {
      type: "category",
      label: "Techniques",
      items: [
        "assets",
        "using-audio",
        "fonts",
        "using-randomness",
        "audio-visualization",
        "use-img-and-iframe",
        "javascript",
        "data-fetching",
        "encoding",
        "transparent-videos",
        "parametrized-rendering",
        "dynamic-metadata",
        "ssr",
        "webpack",
        "legacy-babel",
      ],
    },

    "cli",
    "config",
    {
      type: "category",
      label: "API - Core",
      items: [
        "continue-render",
        "delay-render",
        "interpolate",
        "interpolate-colors",
        "get-input-props",
        "measure-spring",
        "random",
        "register-root",
        "spring",
        "use-current-frame",
        "use-video-config",
        "audio",
        "composition",
        "sequence",
        "video",
        "absolute-fill",
        "img",
        "iframe",
        "easing",
      ],
    },
    {
      type: "category",
      label: "API - @remotion/bundler",
      items: ["bundle"],
    },
    "gif",
    {
      type: "category",
      label: "API - @remotion/media-utils",
      items: [
        "get-audio-data",
        "get-audio-duration",
        "get-video-metadata",
        "get-waveform-portion",
        "use-audio-data",
        "visualize-audio",
      ],
    },
    {
      type: "category",
<<<<<<< HEAD
      label: "API - @remotion/three",
      items: ["three", "three-canvas", "three-video"],
=======
      label: "API - @remotion/renderer",
      items: ["get-compositions", "render-frames", "stitch-frames-to-video"],
    },
    {
      type: "category",
      label: "Troubleshooting",
      items: ["timeout", "performance"],
>>>>>>> 1250927e
    },
    "2-0-migration",
    "license",
  ],
};<|MERGE_RESOLUTION|>--- conflicted
+++ resolved
@@ -81,10 +81,11 @@
     },
     {
       type: "category",
-<<<<<<< HEAD
       label: "API - @remotion/three",
       items: ["three", "three-canvas", "three-video"],
-=======
+    },
+    {
+      type: "category",
       label: "API - @remotion/renderer",
       items: ["get-compositions", "render-frames", "stitch-frames-to-video"],
     },
@@ -92,7 +93,6 @@
       type: "category",
       label: "Troubleshooting",
       items: ["timeout", "performance"],
->>>>>>> 1250927e
     },
     "2-0-migration",
     "license",
