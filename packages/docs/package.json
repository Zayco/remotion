{
  "name": "docs",
  "version": "2.1.5",
  "private": true,
  "scripts": {
    "docusaurus": "docusaurus",
    "start": "docusaurus start",
    "build": "docusaurus build",
    "swizzle": "docusaurus swizzle",
    "deploy": "docusaurus deploy",
    "serve": "docusaurus serve",
    "clear": "docusaurus clear"
  },
  "dependencies": {
    "@babel/plugin-transform-modules-commonjs": "^7.14.0",
    "@docusaurus/core": "2.0.0-beta.0",
    "@docusaurus/preset-classic": "2.0.0-beta.0",
    "@mdx-js/react": "^1.6.21",
    "@remotion/player": "^2.1.5",
    "@splitbee/web": "^0.2.4",
    "@types/color-namer": "^1.3.0",
    "@types/hls.js": "^0.13.3",
    "@types/styled-components": "^5.1.9",
    "chalk": "^4.1.0",
    "clsx": "^1.1.1",
    "color-namer": "1.4.0",
    "hls.js": "^0.14.17",
    "polished": "4.1.2",
    "prism-react-renderer": "^1.1.1",
<<<<<<< HEAD
    "react-player": "^2.9.0",
    "remotion": "^2.1.2",
    "styled-components": "^5.2.1"
=======
    "remotion": "^2.1.5"
>>>>>>> 74d92f55
  },
  "browserslist": {
    "production": [
      ">0.5%",
      "not dead",
      "not op_mini all"
    ],
    "development": [
      "last 1 chrome version",
      "last 1 firefox version",
      "last 1 safari version"
    ]
  },
  "devDependencies": {
    "@docusaurus/module-type-aliases": "^2.0.0-alpha.72",
    "@tsconfig/docusaurus": "^1.0.2",
    "@types/react-helmet": "^6.1.0",
    "@types/react-router-dom": "^5.1.7",
    "typescript": "^4.2.3"
  }
}<|MERGE_RESOLUTION|>--- conflicted
+++ resolved
@@ -27,13 +27,9 @@
     "hls.js": "^0.14.17",
     "polished": "4.1.2",
     "prism-react-renderer": "^1.1.1",
-<<<<<<< HEAD
     "react-player": "^2.9.0",
-    "remotion": "^2.1.2",
-    "styled-components": "^5.2.1"
-=======
+    "styled-components": "^5.2.1",
     "remotion": "^2.1.5"
->>>>>>> 74d92f55
   },
   "browserslist": {
     "production": [
