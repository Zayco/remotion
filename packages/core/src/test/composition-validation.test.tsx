import {render} from '@testing-library/react';
import React from 'react';
import {Composition} from '..';
import {RemotionRoot} from '../RemotionRoot';
import {expectToThrow} from './expect-to-throw';

const AnyComp: React.FC = () => null;

<<<<<<< HEAD
describe('Composition-validation render should throw with invalid props', () => {
	test('It should throw if multiple components have the same id', () => {
		expectToThrow(
			() =>
				render(
					<RemotionRoot>
						{/**
						 // @ts-expect-error*/}
						<Composition
							lazyComponent={() => Promise.resolve({default: AnyComp})}
							durationInFrames={100}
							fps={30}
							height={100}
							id="id"
						/>
					</RemotionRoot>
				),
			/The "width/
		);
	});
	describe('Throw with invalid height props', () => {
		test('It should throw if height is a negative number', () => {
			expectToThrow(
				() =>
					render(
						<RemotionRoot>
							<Composition
								lazyComponent={() => Promise.resolve({default: AnyComp})}
								durationInFrames={100}
								fps={30}
								height={-100}
								width={100}
								id="id"
							/>
						</RemotionRoot>
					),
				/The "height" of a composition must be positive, but got -100./
			);
		});
		test('It should throw if height=0 is boundary off-point', () => {
			expectToThrow(
				() =>
					render(
						<RemotionRoot>
							<Composition
								lazyComponent={() => Promise.resolve({default: AnyComp})}
								durationInFrames={100}
								fps={30}
								height={0}
								width={100}
								id="id"
							/>
						</RemotionRoot>
					),
				/The "height" of a composition must be positive, but got 0./
			);
		});
		test('It should throw if height is not a number', () => {
			expectToThrow(
				() =>
					render(
						<RemotionRoot>
							<Composition
								lazyComponent={() => Promise.resolve({default: AnyComp})}
								durationInFrames={100}
								fps={30}
								// @ts-expect-error
								height={'100'}
								width={100}
								id="id"
							/>
						</RemotionRoot>
					),
				/The "height" of a composition must be a number, but you passed a string/
			);
		});
	});
	describe('Throw with invalid width props', () => {
		test('It should throw if width is a negative number', () => {
			expectToThrow(
				() =>
					render(
						<RemotionRoot>
							<Composition
								lazyComponent={() => Promise.resolve({default: AnyComp})}
								durationInFrames={100}
								fps={30}
								height={100}
								width={-100}
								id="id"
							/>
						</RemotionRoot>
					),
				/The "width" of a composition must be positive, but got -100./
			);
		});
		test('It should throw if width=0 is boundary off-point', () => {
			expectToThrow(
				() =>
					render(
						<RemotionRoot>
							<Composition
								lazyComponent={() => Promise.resolve({default: AnyComp})}
								durationInFrames={100}
								fps={30}
								height={100}
								width={0}
								id="id"
							/>
						</RemotionRoot>
					),
				/The "width" of a composition must be positive, but got 0./
			);
		});
		test('It should throw if width is not a number', () => {
			expectToThrow(
				() =>
					render(
						<RemotionRoot>
							<Composition
								lazyComponent={() => Promise.resolve({default: AnyComp})}
								durationInFrames={100}
								fps={30}
								height={100}
								// @ts-expect-error
								width={'100'}
								id="id"
							/>
						</RemotionRoot>
					),
				/The "width" of a composition must be a number, but you passed a string/
			);
		});
	});
	describe('Throw with invalid durationInFrames', () => {
		test('It should throw if durationInFrames of a composition is a negative number', () => {
			expectToThrow(
				() =>
					render(
						<RemotionRoot>
							<Composition
								lazyComponent={() => Promise.resolve({default: AnyComp})}
								durationInFrames={-100}
								fps={30}
								height={100}
								width={100}
								id="id"
							/>
						</RemotionRoot>
					),
				/The "durationInFrames" of a composition must be positive, but got -100./
			);
		});
		test('It should throw if durationInFrames=0 of a composition is boundary off-point', () => {
			expectToThrow(
				() =>
					render(
						<RemotionRoot>
							<Composition
								lazyComponent={() => Promise.resolve({default: AnyComp})}
								durationInFrames={0}
								fps={30}
								height={100}
								width={100}
								id="id"
							/>
						</RemotionRoot>
					),
				/The "durationInFrames" of a composition must be positive, but got 0./
			);
		});
		test('It should throw if durationInFrames of a composition is not an integer', () => {
			expectToThrow(
				() =>
					render(
						<RemotionRoot>
							<Composition
								lazyComponent={() => Promise.resolve({default: AnyComp})}
								durationInFrames={0.11}
								fps={30}
								height={100}
								width={100}
								id="id"
							/>
						</RemotionRoot>
					),
				/The "durationInFrames" of a composition must be an integer, but got 0.11./
			);
		});
		test('It should throw if durationInFrames of a composition is not a number', () => {
			expectToThrow(
				() =>
					render(
						<RemotionRoot>
							<Composition
								lazyComponent={() => Promise.resolve({default: AnyComp})}
								// @ts-expect-error
								durationInFrames={'100'}
								fps={30}
								height={100}
								width={100}
								id="id"
							/>
						</RemotionRoot>
					),
				/The "durationInFrames" of a composition must be a number, but you passed a string/
			);
		});
	});
	describe('Throw with invalid fps', () => {
		test('It should throw if fps is of a composition is negative', () => {
			expectToThrow(
				() =>
					render(
						<RemotionRoot>
							<Composition
								lazyComponent={() => Promise.resolve({default: AnyComp})}
								durationInFrames={100}
								fps={-30}
								height={100}
								width={100}
								id="id"
							/>
						</RemotionRoot>
					),
				/"fps" must be positive, but got -30./
			);
		});
		test('It should throw if fps=0 of a composition is boundary off-point', () => {
			expectToThrow(
				() =>
					render(
						<RemotionRoot>
							<Composition
								lazyComponent={() => Promise.resolve({default: AnyComp})}
								durationInFrames={100}
								fps={0}
								height={100}
								width={100}
								id="id"
							/>
						</RemotionRoot>
					),
				/"fps" must be positive, but got 0./
			);
		});

		test('It should throw if fps of a composition is not a number', () => {
			expectToThrow(
				() =>
					render(
						<RemotionRoot>
							<Composition
								lazyComponent={() => Promise.resolve({default: AnyComp})}
								durationInFrames={100}
								// @ts-expect-error
								fps={'30'}
								height={100}
								width={100}
								id="id"
							/>
						</RemotionRoot>
					),
				/"fps" must be a number, but you passed a string/
			);
		});
	});
=======
test('It should throw if multiple components have the same id', () => {
	expectToThrow(
		() =>
			render(
				<RemotionRoot>
					{/**
           // @ts-expect-error */}
					<Composition
						lazyComponent={() => Promise.resolve({default: AnyComp})}
						durationInFrames={100}
						fps={30}
						height={100}
						id="id"
					/>
				</RemotionRoot>
			),
		/The "width/
	);
});
test('It should throw if height is a negative number', () => {
	expectToThrow(
		() =>
			render(
				<RemotionRoot>
					<Composition
						lazyComponent={() => Promise.resolve({default: AnyComp})}
						durationInFrames={100}
						fps={30}
						height={-100}
						width={100}
						id="id"
					/>
				</RemotionRoot>
			),
		/The "height" of a composition must be positive, but got -100./
	);
>>>>>>> f520888e
});

describe('Composition-validation render should NOT throw with valid props', () => {
	describe('Not throw with valid height props', () => {
		test('It should not throw if height is a positive number', () => {
			expect(() =>
				render(
					<Composition
						lazyComponent={() => Promise.resolve({default: AnyComp})}
						durationInFrames={100}
						fps={30}
						height={100}
						width={100}
						id="id"
					/>
				)
			).not.toThrow();
		});
		test('It should not throw if height=1 is boundary on-point', () => {
			expect(() =>
				render(
					<Composition
						lazyComponent={() => Promise.resolve({default: AnyComp})}
						durationInFrames={100}
						fps={30}
						height={1}
						width={100}
						id="id"
					/>
				)
			).not.toThrow();
		});
	});

	describe('Not throw with valid width props', () => {
		test('It should not throw if width is a positive number', () => {
			expect(() =>
				render(
					<Composition
						lazyComponent={() => Promise.resolve({default: AnyComp})}
						durationInFrames={100}
						fps={30}
						height={100}
						width={100}
						id="id"
					/>
				)
			).not.toThrow();
		});
		test('It should not throw if width=1 is boundary on-point', () => {
			expect(() =>
				render(
					<Composition
						lazyComponent={() => Promise.resolve({default: AnyComp})}
						durationInFrames={100}
						fps={30}
						height={100}
						width={1}
						id="id"
					/>
				)
			).not.toThrow();
		});
	});
	test('It should not throw if durationInFrames=1 of a composition is boundary on-point', () => {
		expect(() =>
			render(
				<Composition
					lazyComponent={() => Promise.resolve({default: AnyComp})}
					durationInFrames={1}
					fps={30}
					height={100}
					width={100}
					id="id"
				/>
			)
		).not.toThrow();
	});
	test('It should not throw if fps=1 of a composition is boundary on-point', () => {
		expect(() =>
			render(
				<Composition
					lazyComponent={() => Promise.resolve({default: AnyComp})}
					durationInFrames={100}
					fps={1}
					height={100}
					width={100}
					id="id"
				/>
			)
		).not.toThrow();
	});
});<|MERGE_RESOLUTION|>--- conflicted
+++ resolved
@@ -6,7 +6,6 @@
 
 const AnyComp: React.FC = () => null;
 
-<<<<<<< HEAD
 describe('Composition-validation render should throw with invalid props', () => {
 	test('It should throw if multiple components have the same id', () => {
 		expectToThrow(
@@ -14,7 +13,7 @@
 				render(
 					<RemotionRoot>
 						{/**
-						 // @ts-expect-error*/}
+						 // @ts-expect-error */}
 						<Composition
 							lazyComponent={() => Promise.resolve({default: AnyComp})}
 							durationInFrames={100}
@@ -274,44 +273,6 @@
 			);
 		});
 	});
-=======
-test('It should throw if multiple components have the same id', () => {
-	expectToThrow(
-		() =>
-			render(
-				<RemotionRoot>
-					{/**
-           // @ts-expect-error */}
-					<Composition
-						lazyComponent={() => Promise.resolve({default: AnyComp})}
-						durationInFrames={100}
-						fps={30}
-						height={100}
-						id="id"
-					/>
-				</RemotionRoot>
-			),
-		/The "width/
-	);
-});
-test('It should throw if height is a negative number', () => {
-	expectToThrow(
-		() =>
-			render(
-				<RemotionRoot>
-					<Composition
-						lazyComponent={() => Promise.resolve({default: AnyComp})}
-						durationInFrames={100}
-						fps={30}
-						height={-100}
-						width={100}
-						id="id"
-					/>
-				</RemotionRoot>
-			),
-		/The "height" of a composition must be positive, but got -100./
-	);
->>>>>>> f520888e
 });
 
 describe('Composition-validation render should NOT throw with valid props', () => {
